--- conflicted
+++ resolved
@@ -443,16 +443,11 @@
                       <SelectItem value="gpt-5-2025-08-07">GPT 5 (very expensive)</SelectItem>
                       <SelectItem value="gpt-5-mini-2025-08-07">GPT 5 Mini (Moderate)</SelectItem>
                       <SelectItem value="gpt-5-nano-2025-08-07">GPT 5 Nano (Cheap)</SelectItem>
-<<<<<<< HEAD
                       <SelectItem value="global.anthropic.claude-sonnet-4-5-20250929-v1:0">Claude Sonnet 4.5</SelectItem>
                       <SelectItem value="global.anthropic.claude-sonnet-4-20250514-v1:0">Claude Sonnet 4</SelectItem>
                       <SelectItem value="gemini-3-pro-preview">Gemini 3 Pro Preview</SelectItem>
                       <SelectItem value="gemini-2.5-pro">Gemini 2.5 Pro</SelectItem>
                       <SelectItem value="gemini-2.5-flash">Gemini 2.5 Flash</SelectItem>
-=======
-                      {/* <SelectItem value="global.anthropic.claude-sonnet-4-5-20250929-v1:0">Claude Sonnet 4.5</SelectItem>
-                      <SelectItem value="global.anthropic.claude-sonnet-4-20250514-v1:0">Claude Sonnet 4</SelectItem> */}
->>>>>>> 798d949d
                     </SelectContent>
                   </Select>
                   <div className="text-xs text-gray-500">The selected model will be sent to the backend with your request.</div>
